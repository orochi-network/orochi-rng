--- conflicted
+++ resolved
@@ -75,7 +75,7 @@
 /// Circuit for original trace record
 #[derive(Default)]
 pub(crate) struct OriginalMemoryCircuit<F: Field + PrimeField> {
-    // the original memory trace record
+    // The original memory trace record
     pub(crate) original_trace_record: Vec<ConvertedTraceRecord<F>>,
     pub(crate) _marker: PhantomData<F>,
 }
@@ -207,11 +207,6 @@
                 self.original_trace_record[offset].get_tuple();
             let (_prev_address, prev_time_log, _prev_instruction, _prev_value) =
                 self.original_trace_record[offset - 1].get_tuple();
-<<<<<<< HEAD
-            let cur_be_limbs = cur_time_log.to_vec();
-            let prev_be_limbs = prev_time_log.to_vec();
-=======
->>>>>>> 30c527fe
             let limb_vector: Vec<u8> = (0..8).collect();
             // Find the minimal index such that cur is not equal to prev
             let find_result = limb_vector
@@ -333,6 +328,7 @@
     }
 
     #[test]
+    #[should_panic]
     fn test_wrong_starting_time() {
         // Trace with time_log starts at 1
         let trace0 = ConvertedTraceRecord {
@@ -398,6 +394,7 @@
     }
 
     #[test]
+    #[should_panic]
     fn test_invalid_time_order() {
         let trace0 = ConvertedTraceRecord {
             address: [Fp::from(0); 32],
@@ -412,18 +409,11 @@
             value: [Fp::from(63); 32],
         };
 
-        let trace = vec![trace0, trace1];
-        let circuit = OriginalMemoryCircuit {
-            original_trace_record: trace,
-            _marker: PhantomData,
-        };
-        // the number of rows cannot exceed 2^k
-        let k = 10;
-        let prover = MockProver::run(k, &circuit, vec![]).unwrap();
-        assert_ne!(prover.verify(), Ok(()));
-    }
-
-    #[test]
+        build_and_test_circuit(vec![trace0, trace1], 10);
+    }
+
+    #[test]
+    #[should_panic]
     fn also_test_invalid_time_order() {
         let trace0 = ConvertedTraceRecord {
             address: [Fp::from(0); 32],
@@ -443,15 +433,6 @@
             instruction: Fp::from(1),
             value: [Fp::from(63); 32],
         };
-
-        let trace = vec![trace0, trace1, trace2];
-        let circuit = OriginalMemoryCircuit {
-            original_trace_record: trace,
-            _marker: PhantomData,
-        };
-        // the number of rows cannot exceed 2^k
-        let k = 10;
-        let prover = MockProver::run(k, &circuit, vec![]).unwrap();
-        assert_ne!(prover.verify(), Ok(()));
+        build_and_test_circuit(vec![trace0, trace1, trace2], 10);
     }
 }