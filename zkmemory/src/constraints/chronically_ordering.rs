--- conflicted
+++ resolved
@@ -327,11 +327,7 @@
     }
 
     #[test]
-<<<<<<< HEAD
     fn test_multiple_traces() {
-=======
-    fn test_ok_two_trace() {
->>>>>>> 17157d3a
         let trace0 = ConvertedTraceRecord {
             address: [Fp::from(0); 32],
             time_log: [Fp::from(0); 8],
@@ -339,16 +335,11 @@
             value: [Fp::from(63); 32],
         };
         let trace1 = ConvertedTraceRecord {
-<<<<<<< HEAD
             address: [Fp::from(1); 32],
-=======
-            address: [Fp::from(4); 32],
->>>>>>> 17157d3a
             time_log: [Fp::from(1); 8],
             instruction: Fp::from(1),
             value: [Fp::from(63); 32],
         };
-<<<<<<< HEAD
         let trace2 = ConvertedTraceRecord {
             address: [Fp::from(2); 32],
             time_log: [Fp::from(2); 8],
@@ -362,8 +353,6 @@
             value: [Fp::from(63); 32],
         };
         let trace = vec![trace0, trace1, trace2, trace3];
-=======
-        let trace = vec![trace0, trace1];
         let circuit = OriginalMemoryCircuit {
             original_trace_record: trace,
             _marker: PhantomData,
@@ -376,7 +365,7 @@
 
     #[test]
     #[should_panic]
-    fn test_two_traces_cannot_have_equal_time_log() {
+    fn test_identical_trace() {
         let trace0 = ConvertedTraceRecord {
             address: [Fp::from(0); 32],
             time_log: [Fp::from(0); 8],
@@ -384,56 +373,14 @@
             value: [Fp::from(63); 32],
         };
         let trace1 = ConvertedTraceRecord {
-            address: [Fp::from(4); 32],
-            time_log: [Fp::from(0); 8],
-            instruction: Fp::from(1),
-            value: [Fp::from(63); 32],
-        };
-        let trace = vec![trace0, trace1];
->>>>>>> 17157d3a
-        let circuit = OriginalMemoryCircuit {
-            original_trace_record: trace,
-            _marker: PhantomData,
-        };
-        // the number of rows cannot exceed 2^k
-        let k = 10;
-        let prover = MockProver::run(k, &circuit, vec![]).unwrap();
-<<<<<<< HEAD
-        assert_eq!(prover.verify(), Ok(()));
-    }
-
-    #[test]
-    #[should_panic]
-    fn test_identical_trace() {
-=======
-        assert_ne!(prover.verify(), Ok(()));
-    }
-
-    #[test]
-    fn test_ok_three_trace() {
->>>>>>> 17157d3a
-        let trace0 = ConvertedTraceRecord {
-            address: [Fp::from(0); 32],
-            time_log: [Fp::from(0); 8],
-            instruction: Fp::from(1),
-            value: [Fp::from(63); 32],
-        };
-        let trace1 = ConvertedTraceRecord {
-<<<<<<< HEAD
-            address: [Fp::from(0); 32],
-=======
-            address: [Fp::from(4); 32],
->>>>>>> 17157d3a
+            address: [Fp::from(0); 32],
             time_log: [Fp::from(1); 8],
             instruction: Fp::from(1),
             value: [Fp::from(63); 32],
         };
         let trace2 = ConvertedTraceRecord {
-<<<<<<< HEAD
-            address: [Fp::from(0); 32],
-=======
-            address: [Fp::from(2); 32],
-            time_log: [Fp::from(2); 8],
+            address: [Fp::from(0); 32],
+            time_log: [Fp::from(1); 8],
             instruction: Fp::from(1),
             value: [Fp::from(63); 32],
         };
@@ -445,38 +392,6 @@
         // the number of rows cannot exceed 2^k
         let k = 10;
         let prover = MockProver::run(k, &circuit, vec![]).unwrap();
-        assert_eq!(prover.verify(), Ok(()));
-    }
-
-    #[test]
-    fn test_invalid_time_log_order() {
-        let trace0 = ConvertedTraceRecord {
-            address: [Fp::from(0); 32],
-            time_log: [Fp::from(0); 8],
-            instruction: Fp::from(1),
-            value: [Fp::from(63); 32],
-        };
-        let trace1 = ConvertedTraceRecord {
-            address: [Fp::from(4); 32],
-            time_log: [Fp::from(2); 8],
-            instruction: Fp::from(1),
-            value: [Fp::from(63); 32],
-        };
-        let trace2 = ConvertedTraceRecord {
-            address: [Fp::from(2); 32],
->>>>>>> 17157d3a
-            time_log: [Fp::from(1); 8],
-            instruction: Fp::from(1),
-            value: [Fp::from(63); 32],
-        };
-        let trace = vec![trace0, trace1, trace2];
-        let circuit = OriginalMemoryCircuit {
-            original_trace_record: trace,
-            _marker: PhantomData,
-        };
-        // the number of rows cannot exceed 2^k
-        let k = 10;
-        let prover = MockProver::run(k, &circuit, vec![]).unwrap();
         assert_ne!(prover.verify(), Ok(()));
     }
 }